--- conflicted
+++ resolved
@@ -60,11 +60,7 @@
 master_doc = 'index'
 
 project = u'Pykka'
-<<<<<<< HEAD
-copyright = u'2010-2014, Stein Magnus Jodal'
-=======
 copyright = u'2010-2015, Stein Magnus Jodal'
->>>>>>> 61de4154
 
 
 def get_version():
@@ -108,12 +104,6 @@
     ),
 ]
 
-<<<<<<< HEAD
-
-# -- Options for manual page output -------------------------------------------
-
-man_pages = []
-=======
 
 # -- Options for manual page output -------------------------------------------
 
@@ -124,21 +114,9 @@
 
 autodoc_member_order = 'bysource'
 
->>>>>>> 61de4154
 
 # -- Options for extlink extension --------------------------------------------
 
-<<<<<<< HEAD
-# -- Options for autodoc extension --------------------------------------------
-
-autodoc_member_order = 'bysource'
-
-
-# -- Options for extlink extension --------------------------------------------
-
-extlinks = {
-    'issue': ('https://github.com/jodal/pykka/issues/%s', '#'),
-=======
 extlinks = {
     'issue': ('https://github.com/jodal/pykka/issues/%s', '#'),
 }
@@ -148,5 +126,4 @@
 
 intersphinx_mapping = {
     'python': ('http://docs.python.org/2', None),
->>>>>>> 61de4154
 }